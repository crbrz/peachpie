﻿using System;
using System.Collections.Generic;
using System.Diagnostics;
using System.IO;
using System.Numerics;
using Pchp.Core;
using Pchp.Library.Streams;
using SixLabors.Fonts;
using SixLabors.ImageSharp;
using SixLabors.ImageSharp.Formats;
using SixLabors.ImageSharp.Formats.Bmp;
using SixLabors.ImageSharp.Formats.Gif;
using SixLabors.ImageSharp.Formats.Jpeg;
using SixLabors.ImageSharp.Formats.Png;
using SixLabors.ImageSharp.PixelFormats;
using SixLabors.ImageSharp.Primitives;
using SixLabors.ImageSharp.Processing;
using SixLabors.ImageSharp.Processing.Convolution;
using SixLabors.ImageSharp.Processing.Drawing;
using SixLabors.ImageSharp.Processing.Drawing.Brushes;
using SixLabors.ImageSharp.Processing.Drawing.Pens;
using SixLabors.ImageSharp.Processing.Filters;
using SixLabors.ImageSharp.Processing.Overlays;
using SixLabors.ImageSharp.Processing.Text;
using SixLabors.ImageSharp.Processing.Transforms;
using SixLabors.ImageSharp.Processing.Transforms.Resamplers;
using SixLabors.Primitives;
using SixLabors.Shapes;

namespace Peachpie.Library.Graphics
{
    [PhpExtension("gd")]
    public static class PhpGd2
    {
        #region GDVersionConstants

        /// <summary>
        /// The GD version PHP was compiled against.
        /// </summary>
        public const string GD_VERSION = "2.0.35";

        /// <summary>
        /// The GD major version PHP was compiled against.
        /// </summary>
        public const int GD_MAJOR_VERSION = 2;

        /// <summary>
        /// The GD minor version PHP was compiled against.
        /// </summary>
        public const int GD_MINOR_VERSION = 0;

        /// <summary>
        /// The GD release version PHP was compiled against.
        /// </summary>
        public const int GD_RELEASE_VERSION = 35;

        /// <summary>
        /// The GD "extra" version (beta/rc..) PHP was compiled against.
        /// </summary>
        public const string GD_EXTRA_VERSION = ""; //"beta";

        /// <summary>
        /// When the bundled version of GD is used this is 1 otherwise its set to 0.
        /// </summary>
        public const int GD_BUNDLED = 1;

        #endregion

        #region ImgType

        /// <summary>
        /// Image types enumeration, corresponds to IMGTYPE_ PHP constants.
        /// </summary>
        [Flags, PhpHidden]
        public enum ImgType
        {
            /// <summary>
            /// Used as a return value by <see cref="imagetypes"/>.
            /// </summary>
            GIF = 1,
            /// <summary>
            /// Used as a return value by <see cref="imagetypes"/>.
            /// </summary>
            JPG = JPEG,
            /// <summary>
            /// Used as a return value by <see cref="imagetypes"/>.
            /// </summary>
            JPEG = 2,
            /// <summary>
            /// Used as a return value by <see cref="imagetypes"/>.
            /// </summary>
            PNG = 4,
            /// <summary>
            /// Used as a return value by <see cref="imagetypes"/>.
            /// </summary>
            WBMP = 8,
            /// <summary>
            /// Used as a return value by <see cref="imagetypes"/>.
            /// </summary>
            XPM = 16,

            /// <summary>
            /// A combinanation of IMG_ constants that are supported.
            /// </summary>
            Supported = GIF | JPEG | PNG,

            /// <summary>
            /// UNknown image type.
            /// </summary>
            Unknown = -1
        }

        public const int IMG_JPEG = (int)ImgType.JPEG;
        public const int IMG_GIF = (int)ImgType.GIF;
        public const int IMG_JPG = (int)ImgType.JPG;
        public const int IMG_PNG = (int)ImgType.PNG;
        public const int IMG_WBMP = (int)ImgType.WBMP;
        public const int IMG_XPM = (int)ImgType.XPM;

        #endregion

        #region IMG_GD2_*

        /// <summary>
        /// A type constant used by the imagegd2() function.
        /// </summary>
        public const int IMG_GD2_RAW = 1;

        /// <summary>
        /// A type constant used by the imagegd2() function.
        /// </summary>
        public const int IMG_GD2_COMPRESSED = 2;

        #endregion

        #region FilledArcStyles

        /// <summary>
        /// Filled Arc Style types enumeration
        /// </summary>
        [Flags]
        public enum FilledArcStyles
        {
            /// <summary>
            /// A style constant used by the <see cref="imagefilledarc"/> function.
            /// This constant has the same value as IMG_ARC_PIE.
            /// </summary>
            ROUNDED = PIE,

            /// <summary>
            /// A style constant used by the <see cref="imagefilledarc"/> function.
            /// </summary>
            PIE = 0,

            /// <summary>
            /// A style constant used by the <see cref="imagefilledarc"/> function.
            /// </summary>
            CHORD = 1,

            /// <summary>
            /// A style constant used by the <see cref="imagefilledarc"/> function.
            /// </summary>
            NOFILL = 2,

            /// <summary>
            /// A style constant used by the <see cref="imagefilledarc"/> function.
            /// </summary>
            EDGED = 4,
        }

        public const int IMG_ARC_ROUNDED = (int)FilledArcStyles.ROUNDED;
        public const int IMG_ARC_PIE = (int)FilledArcStyles.PIE;
        public const int IMG_ARC_CHORD = (int)FilledArcStyles.CHORD;
        public const int IMG_ARC_NOFILL = (int)FilledArcStyles.NOFILL;
        public const int IMG_ARC_EDGED = (int)FilledArcStyles.EDGED;

        #endregion

        #region ColorValues

        /// <summary>
        /// Special Image Color values enumeration.
        /// </summary>
        public enum ColorValues
        {
            /// <summary>
            /// Special color option which can be used in stead of color allocated with <see cref="imagecolorallocate"/> or <see cref="imagecolorallocatealpha"/>.
            /// </summary>
            STYLED = -2,

            /// <summary>
            /// Special color option which can be used in stead of color allocated with <see cref="imagecolorallocate"/> or <see cref="imagecolorallocatealpha"/>.
            /// </summary>
            BRUSHED = -3,

            /// <summary>
            /// Special color option which can be used instead of color allocated with <see cref="imagecolorallocate"/> or <see cref="imagecolorallocatealpha"/>.
            /// </summary>
            STYLEDBRUSHED = -4,

            /// <summary>
            /// Special color option which can be used in stead of color allocated with <see cref="imagecolorallocate"/> or <see cref="imagecolorallocatealpha"/>.
            /// </summary>
            TILED = -5,

            /// <summary>
            /// Special color option which can be used in stead of color allocated with <see cref="imagecolorallocate"/> or <see cref="imagecolorallocatealpha"/>.
            /// </summary>
            TRANSPARENT = -6
        }

        public const int IMG_COLOR_STYLED = (int)ColorValues.STYLED;
        public const int IMG_COLOR_BRUSHED = (int)ColorValues.BRUSHED;
        public const int IMG_COLOR_STYLEDBRUSHED = (int)ColorValues.STYLEDBRUSHED;
        public const int IMG_COLOR_TILED = (int)ColorValues.TILED;
        public const int IMG_COLOR_TRANSPARENT = (int)ColorValues.TRANSPARENT;

        #endregion

        #region FilterTypes

        /// <summary>
        /// Filled Arc Style types enumeration
        /// </summary>
        public enum FilterTypes
        {
            /// <summary>
            /// Special GD filter used by the <see cref="imagefilter(PhpResource,int)"/> function.
            /// </summary>
            NEGATE,
            /// <summary>
            /// Special GD filter used by the <see cref="imagefilter(PhpResource,int)"/> function.
            /// </summary>
            GRAYSCALE,
            /// <summary>
            /// Special GD filter used by the <see cref="imagefilter(PhpResource,int)"/> function.
            /// </summary>
            BRIGHTNESS,
            /// <summary>
            /// Special GD filter used by the <see cref="imagefilter(PhpResource,int)"/> function.
            /// </summary>
            CONTRAST,
            /// <summary>
            /// Special GD filter used by the <see cref="imagefilter(PhpResource,int)"/> function.
            /// </summary>
            COLORIZE,
            /// <summary>
            /// Special GD filter used by the <see cref="imagefilter(PhpResource,int)"/> function.
            /// </summary>
            EDGEDETECT,
            /// <summary>
            /// Special GD filter used by the <see cref="imagefilter(PhpResource,int)"/> function.
            /// </summary>
            EMBOSS,
            /// <summary>
            /// Special GD filter used by the <see cref="imagefilter(PhpResource,int)"/> function.
            /// </summary>
            GAUSSIAN_BLUR,
            /// <summary>
            /// Special GD filter used by the <see cref="imagefilter(PhpResource,int)"/> function.
            /// </summary>
            SELECTIVE_BLUR,
            /// <summary>
            /// Special GD filter used by the <see cref="imagefilter(PhpResource,int)"/> function.
            /// </summary>
            MEAN_REMOVAL,
            /// <summary>
            /// Special GD filter used by the <see cref="imagefilter(PhpResource,int)"/> function.
            /// </summary>
            SMOOTH,
            /// <summary>
            /// Special GD filter used by the <see cref="imagefilter(PhpResource,int)"/> function.
            /// </summary>
            PIXELATE,
        }

        public const int IMG_FILTER_NEGATE = (int)FilterTypes.NEGATE;
        public const int IMG_FILTER_GRAYSCALE = (int)FilterTypes.GRAYSCALE;
        public const int IMG_FILTER_BRIGHTNESS = (int)FilterTypes.BRIGHTNESS;
        public const int IMG_FILTER_CONTRAST = (int)FilterTypes.CONTRAST;
        public const int IMG_FILTER_COLORIZE = (int)FilterTypes.COLORIZE;
        public const int IMG_FILTER_EDGEDETECT = (int)FilterTypes.EDGEDETECT;
        public const int IMG_FILTER_EMBOSS = (int)FilterTypes.EMBOSS;
        public const int IMG_FILTER_GAUSSIAN_BLUR = (int)FilterTypes.GAUSSIAN_BLUR;
        public const int IMG_FILTER_SELECTIVE_BLUR = (int)FilterTypes.SELECTIVE_BLUR;
        public const int IMG_FILTER_MEAN_REMOVAL = (int)FilterTypes.MEAN_REMOVAL;
        public const int IMG_FILTER_SMOOTH = (int)FilterTypes.SMOOTH;
        public const int IMG_FILTER_PIXELATE = (int)FilterTypes.PIXELATE;

        #endregion

        /// <summary>
        /// Retrieve information about the currently installed GD library
        /// </summary>
        /// <returns></returns>
        public static PhpArray gd_info()
        {
            var array = new PhpArray(13);

            array.Add("GD Version", "bundled (2.0 compatible)");
            array.Add("FreeType Support", true);
            array.Add("FreeType Linkage", "with TTF library");
            array.Add("T1Lib Support", false);
            array.Add("GIF Read Support", true);
            array.Add("GIF Create Support", true);
            array.Add("JPEG Support", true);
            array.Add("JPG Support", true);
            array.Add("PNG Support", true);
            array.Add("WBMP Support", false);
            array.Add("XPM Support", false);
            array.Add("XBM Support", false);
            array.Add("JIS-mapped Japanese Font Support", false); // Maybe is true because of .net unicode strings?

            return array;
        }

        /// <summary>
        /// Return the types of images supported in a bitfield - 1=GIF, 2=JPEG, 4=PNG, 8=WBMP, 16=XPM
        /// IMG_GIF | IMG_JPG | IMG_PNG | IMG_WBMP | IMG_XPM
        /// </summary> 
        public static int imagetypes()
        {
            return (int)ImgType.Supported;
        }

        #region imagecopyresampled, imagecopyresized

        /// <summary>
        /// Copy and resize part of an image using resampling to help ensure clarity.
        /// </summary> 
        public static bool imagecopyresampled(PhpResource dst_im, PhpResource src_im,
            int dst_x, int dst_y, int src_x, int src_y, int dst_w, int dst_h, int src_w, int src_h)
        {
            return ImageCopyAndResize(dst_im, src_im,
                dst_x, dst_y, src_x, src_y,
                dst_w, dst_h, src_w, src_h,
                new BicubicResampler());
        }

        /// <summary>
        /// Copy and resize part of an image.
        /// </summary> 
        public static bool imagecopyresized(PhpResource dst_im, PhpResource src_im,
            int dst_x, int dst_y, int src_x, int src_y, int dst_w, int dst_h, int src_w, int src_h)
        {
            return ImageCopyAndResize(dst_im, src_im,
                dst_x, dst_y, src_x, src_y,
                dst_w, dst_h, src_w, src_h,
                new NearestNeighborResampler());
        }

        static bool ImageCopyAndResize(PhpResource dst_im, PhpResource src_im,
            int dst_x, int dst_y, int src_x, int src_y, int dst_w, int dst_h,
            int src_w, int src_h, IResampler resampler)
        {
            var dst_img = PhpGdImageResource.ValidImage(dst_im);
            var src_img = PhpGdImageResource.ValidImage(src_im);

            if (dst_img == null || src_img == null)
            {
                return false;
            }

            //if (src_w == 0 && src_h == 0) return true;
            //if (dst_w < 0) dst_w = 0;
            //if (dst_h < 0) dst_h = 0;
            if (dst_w == 0 || dst_h == 0) return true;

            using (var cropped = src_img.Image.Clone(o => o
                    .Crop(new Rectangle(src_x, src_y, src_w, src_h))
                    .Resize(dst_w, dst_h, resampler)))
            {
                dst_img.Image.Mutate(o => o.DrawImage(GraphicsOptions.Default, cropped, new Point(dst_x, dst_y)));
            }

            return true;
        }

        #endregion

        #region imagecreate*

        /// <summary>
        /// Create a new image
        /// </summary> 
        [return: CastToFalse]
        public static PhpResource imagecreate(int x_size, int y_size)
        {
            var img = imagecreatecommon(x_size, y_size, new BmpConfigurationModule(), ImageFormats.Bmp);

            img.Image.Mutate(o => o.BackgroundColor(Rgba32.White));
            img.AlphaBlending = true;

            return img;
        }

        /// <summary>
        /// Create a new true color image
        /// </summary> 
        [return: CastToFalse]
        public static PhpResource imagecreatetruecolor(int x_size, int y_size)
        {
            var img = imagecreatecommon(x_size, y_size, new PngConfigurationModule(), ImageFormats.Png);

            img.Image.Mutate(o => o.BackgroundColor(Rgba32.Black));
            img.AlphaBlending = true;

            return img;
        }

        static PhpGdImageResource imagecreatecommon(int x_size, int y_size, IConfigurationModule configuration, IImageFormat format)
        {
            if (x_size <= 0 || y_size <= 0)
            {
                PhpException.Throw(PhpError.Warning, string.Format(Resources.invalid_image_dimensions));
                return null;
            }

            return new PhpGdImageResource(x_size, y_size, configuration, format);
        }

        /// <summary>
        /// Create a new image from the image stream in the string
        /// </summary> 
        [return: CastToFalse]
        public static PhpResource imagecreatefromstring(byte[] image)
        {
            if (image == null || image.Length == 0)
            {
                PhpException.Throw(PhpError.Warning, Resources.empty_string_or_invalid_image);
                return null;
            }

            try
            {
                return new PhpGdImageResource(Image.Load(image, out var format), format);
            }
            catch
            {
                PhpException.Throw(PhpError.Warning, Resources.empty_string_or_invalid_image);
                return null;
            }
        }

        /// <summary>
        /// Create a new image from GD file or URL.
        /// </summary> 
        [return: CastToFalse]
        public static PhpResource imagecreatefromgd(Context ctx, string filename)
        {
            return imagercreatefromfile(ctx, filename);
        }

        /// <summary>
        /// Create a new image from GD2 file or URL.
        /// </summary> 
        [return: CastToFalse]
        public static PhpResource imagecreatefromgd2(Context ctx, string filename)
        {
            return imagercreatefromfile(ctx, filename);
        }

        /// <summary>
        /// Create a new image from a given part of GD2 file or URL.
        /// </summary> 
        [return: CastToFalse]
        public static PhpResource imagecreatefromgd2part(Context ctx, string filename, int srcX, int srcY, int width, int height)
        {
            throw new NotImplementedException();
        }

        /// <summary>
        /// Create a new image from GIF file or URL.
        /// </summary> 
        [return: CastToFalse]
        public static PhpResource imagecreatefromgif(Context ctx, string filename)
        {
            return imagercreatefromfile(ctx, filename, new GifConfigurationModule());
        }

        /// <summary>
        /// Create a new image from JPEG file or URL.
        /// </summary> 
        [return: CastToFalse]
        public static PhpResource imagecreatefromjpeg(Context ctx, string filename)
        {
            return imagercreatefromfile(ctx, filename, new JpegConfigurationModule());
        }

        /// <summary>
        /// Create a new image from PNG file or URL.
        /// </summary> 
        [return: CastToFalse]
        public static PhpResource imagecreatefrompng(Context ctx, string filename)
        {
            return imagercreatefromfile(ctx, filename, new PngConfigurationModule());
        }

        /// <summary>
        /// Create a new image from WBMP file or URL.
        /// </summary> 
        [return: CastToFalse]
        public static PhpResource imagecreatefromwbmp(Context ctx, string filename)
        {
            return imagercreatefromfile(ctx, filename);
        }

        /// <summary>
        /// Create a new image from XBM file or URL.
        /// </summary> 
        [return: CastToFalse]
        public static PhpResource imagecreatefromxbm(Context ctx, string filename)
        {
            return imagercreatefromfile(ctx, filename);
        }

        /// <summary>
        /// Create a new image from XPM file or URL.
        /// </summary> 
        [return: CastToFalse]
        public static PhpResource imagecreatefromxpm(Context ctx, string filename)
        {
            return imagercreatefromfile(ctx, filename);
        }

        static PhpGdImageResource imagercreatefromfile(Context ctx, string filename, IConfigurationModule formatOpt = null)
        {
            if (string.IsNullOrEmpty(filename))
            {
                PhpException.Throw(PhpError.Warning, Resources.filename_cannot_be_empty);
                return null;
            }

            var configuration = (formatOpt == null)
                ? Configuration.Default
                : new Configuration(formatOpt);

            Image<Rgba32> img = null;
            IImageFormat format = null;

            using (var stream = Utils.OpenStream(ctx, filename))
            {
                if (stream != null)
                {
                    try { img = Image.Load(configuration, stream, out format); }
                    catch { }
                }
            }

            return (img != null)
                ? new PhpGdImageResource(img, format)
                : null;
        }

        #endregion

        /// <summary>
        /// Destroy an image
        /// </summary> 
        public static bool imagedestroy(PhpResource im)
        {
            var img = PhpGdImageResource.ValidImage(im);
            if (img == null)
            {
                return false;
            }
            else
            {
                img.Dispose();
                return true;
            }
        }

        /// <summary>
        /// Gets image width.
        /// </summary> 
        [return: CastToFalse]
        public static int imagesx(PhpResource im)
        {
            var img = PhpGdImageResource.ValidImage(im);
            if (img == null)
                return -1;

            return img.Image.Width;
        }

        /// <summary>
        /// Gets image height.
        /// </summary> 
        [return: CastToFalse]
        public static int imagesy(PhpResource im)
        {
            var img = PhpGdImageResource.ValidImage(im);
            if (img == null)
                return -1;

            return img.Image.Height;
        }

        /// <summary>
        /// Turn alpha blending mode on or off for the given image
        /// </summary> 
        public static bool imagealphablending(PhpResource im, bool blendmode)
        {
            var img = PhpGdImageResource.ValidImage(im);
            if (img == null || img.IsIndexed)
            {
                return false;
            }

            // In PHP AlphaBlending is supported only in True color images
            if (!img.IsIndexed)
            {
                img.AlphaBlending = blendmode;
            }

            return true;
        }

        /// <summary>
        /// return true if the image uses truecolor
        /// </summary> 
        public static bool imageistruecolor(PhpResource im)
        {
            var img = PhpGdImageResource.ValidImage(im);
            if (img == null)
                return false;

            return !img.IsIndexed;
        }

        #region imagecolorallocate, imagecolorallocatealpha

        /// <summary>
        /// Allocate a color for an image
        /// </summary> 
        public static long imagecolorallocate(PhpResource im, int red, int green, int blue)
        {
            var img = PhpGdImageResource.ValidImage(im);
            if (img == null)
                return -1; // TODO: false

            //TODO: In non-truecolor images allocate the color
            return RGBA(red, green, blue);
        }

        /// <summary>
        /// Allocate a color with an alpha level.  Works for true color and palette based images.
        /// </summary>
        public static long imagecolorallocatealpha(PhpResource im, int red, int green, int blue, int alpha)
        {
            var img = PhpGdImageResource.ValidImage(im);
            if (img == null)
                return -1;// TODO: false

            //TODO: In non-truecolor images allocate the color
            return RGBA(red, green, blue, alpha);
        }

        #endregion

        #region Helpers

        /// <summary>
        /// RGBA values to PHP Color format.
        /// </summary>
        static long RGBA(long red, long green, long blue, long alpha = 0xff)
        {
            return (alpha << 24)
                | ((blue & 0x0000FF) << 16)
                | ((green & 0x0000FF) << 8)
                | (red & 0x0000FF);
        }

        static Rgba32 FromRGB(long color) => new Rgba32((uint)color | 0xff000000u);
        static Rgba32 FromRGBA(long color) => (color != (long)ColorValues.TRANSPARENT) ? new Rgba32((uint)color) : Rgba32.Transparent;

        private static int PHPColorToPHPAlpha(int color) => FromRGBA(color).A;
        private static int PHPColorToRed(int color) => FromRGBA(color).R;
        private static int PHPColorToGreen(int color) => FromRGBA(color).G;
        private static int PHPColorToBlue(long color) => FromRGBA(color).B;

        private static Rgba32 GetAlphaColor(PhpGdImageResource img, long col)
        {
            return img.AlphaBlending ? FromRGBA(col) : FromRGB(col);
        }

        #endregion

        /// <summary>
        /// Draws a pixel at the specified coordinate.
        /// </summary>
        public static bool imagesetpixel(PhpResource im, int x, int y, long color)
        {
            var img = PhpGdImageResource.ValidImage(im);
            if (img == null)
            {
                return false;
            }

            var image = img.Image;

            if (x < 0 || y < 0 || x >= image.Width || y >= image.Height)
            {
                return false;
            }

            image[x, y] = FromRGBA(color);

            return true;
        }

        /// <summary>
        /// Returns the index of the color of the pixel at the specified location in the image specified by image.
        /// </summary>
        public static long imagecolorat(PhpResource im, int x, int y)
        {
            var img = PhpGdImageResource.ValidImage(im);
            if (img == null)
            {
                return -1;
            }

            var image = img.Image;

            return (long)image[x, y].Rgba;
        }

        /// <summary>
        /// Enable or disable interlace.
        /// </summary>
        public static int imageinterlace(PhpResource image, bool interlace = false)
        {
            PhpException.FunctionNotSupported("imageinterlace");
            return 0; // false
        }

        #region imagefilter

        /// <summary>
        /// Applies a filter to an image.
        /// </summary>
        public static bool imagefilter(PhpResource image, FilterTypes filtertype, int arg1 = 0, int arg2 = 0, int arg3 = 0, int arg4 = 0)
        {
            var img = PhpGdImageResource.ValidImage(image);
            if (img != null)
            {
                switch (filtertype)
                {
                    case FilterTypes.GRAYSCALE:
                        img.Image.Mutate(o => o.Grayscale());
                        return true;

                    case FilterTypes.CONTRAST:
                        // -100 = max contrast, 0 = no change, +100 = min contrast (note the direction!)
                        img.Image.Mutate(o => o.Contrast(arg1 / 100.0f));
                        return true;

                    case FilterTypes.BRIGHTNESS:
                        // -255 = min brightness, 0 = no change, +255 = max brightness
                        img.Image.Mutate(o => o.Brightness(arg1 / 255.0f));
                        return true;

                    case FilterTypes.NEGATE:
                        img.Image.Mutate(o => o.Invert());
                        return true;

                    case FilterTypes.GAUSSIAN_BLUR:
                        img.Image.Mutate(o => o.BoxBlur(arg1));
                        return true;

                    case FilterTypes.COLORIZE:
                        // Adds(subtracts) specified RGB values to each pixel.
                        // The valid range for each color is -255...+ 255, not 0...255.The correct order is red, green, blue.
                        // -255 = min, 0 = no change, +255 = max
                        return false;

                    case FilterTypes.SMOOTH:
                        // Applies a 9 - cell convolution matrix where center pixel has the weight arg1 and others weight of 1.0.
                        // The result is normalized by dividing the sum with arg1 + 8.0(sum of the matrix).
                        // Any float is accepted, large value(in practice: 2048 or more) = no change
                        return false;

                    default:
                        // argument exception
                        Debug.Fail("Not Implemented: imagefilter(" + filtertype.ToString() + ")");
                        break;
                }
            }

            return false;
        }

        #endregion

        #region imagesavealpha

        /// <summary>
        /// Include alpha channel to a saved image
        /// </summary> 
        public static bool imagesavealpha(PhpResource im, bool on)
        {
            var img = PhpGdImageResource.ValidImage(im);
            if (img == null)
                return false;

            img.SaveAlpha = on;

            return true;
        }

        #endregion

        #region imagerotate

        /// <summary>
        /// Rotates the image image using the given angle in degrees.
        /// The center of rotation is the center of the image, and the rotated image may have different dimensions than the original image.
        /// </summary>
        [return: CastToFalse]
        public static PhpResource imagerotate(PhpResource im, double angle, int bgcolor, bool ignore_transparent = false)
        {
            var img = PhpGdImageResource.ValidImage(im);
            if (img == null)
            {
                return null;
            }

            //
            var rotated = img.Image.Clone(o => o.Rotate((float)(angle * (-Math.PI / 180.0)), new BicubicResampler()));
            return new PhpGdImageResource(rotated, img.Format);
        }

        #endregion

        #region imagerectangle, imagefilledrectangle

        /// <summary>
        /// Draw a rectangle
        /// </summary> 
        public static bool imagerectangle(PhpResource im, int x1, int y1, int x2, int y2, long col)
        {
            var img = PhpGdImageResource.ValidImage(im);
            if (img == null)
            {
                return false;
            }

            var rect = new RectangleF(x1, y1, x2 - x1, y2 - y1);

            img.Image.Mutate(o => o.Draw(FromRGBA(col), 1.0f, rect));

            return true;
        }

        /// <summary>
        /// Draw a filled rectangle
        /// </summary> 
        public static bool imagefilledrectangle(PhpResource im, int x1, int y1, int x2, int y2, long col)
        {
            var img = PhpGdImageResource.ValidImage(im);
            if (img == null)
            {
                return false;
            }

            var rect = new RectangleF(x1, y1, x2 - x1 + 1, y2 - y1 + 1);

            if (col == (int)ColorValues.TILED)
            {
                if (img.tiled != null)
                {
                    img.Image.Mutate(o => o.Fill(img.tiled, rect));
                }
            }
            else
            {
                img.Image.Mutate(o => o.Fill(FromRGBA(col), rect));
            }

            return true;
        }

        #endregion

        #region imagesettile

        /// <summary>
        /// Set the tile image to $tile when filling $image with the "IMG_COLOR_TILED" color
        /// </summary> 
        public static bool imagesettile(PhpResource image, PhpResource tile)
        {
            var img = PhpGdImageResource.ValidImage(image);
            if (img == null)
            {
                return false;
            }

            var imgTile = PhpGdImageResource.ValidImage(tile);
            if (imgTile == null)
            {
                return false;
            }

            img.tiled = new ImageBrush<Rgba32>(imgTile.Image);

            return false;
        }

        #endregion

        #region imagettftext

        /// <summary>
        /// Write text to the image using a TrueType font
        /// </summary> 
        [return: CastToFalse]
        public static PhpArray imagettftext(Context ctx, PhpResource im, double size, double angle, int x, int y, long color, string font_file, string text)
        {
            var img = PhpGdImageResource.ValidImage(im);
            if (img == null)
            {
                return null;
            }

            if (string.IsNullOrEmpty(font_file))
            {
                PhpException.Throw(PhpError.Warning, Resources.filename_cannot_be_empty);
                return null;
            }

            var font_stream = PhpStream.Open(ctx, font_file, "rb");
            if (font_stream == null)
            {
                PhpException.Throw(PhpError.Warning, Resources.invalid_font_filename, font_file);
                return null;
            }

            // Font preparation
            FontFamily family;

            try
            {
                family = new FontCollection().Install(font_stream.RawStream); // TODO: perf: global font collection cache

                if (ReferenceEquals(family, null))
                {
                    throw new InvalidOperationException();
                }
            }
            catch
            {
                PhpException.Throw(PhpError.Warning, Resources.invalid_font_filename, font_file);
                return null;
            }
            finally
            {
                font_stream.Dispose();
            }

            FontStyle style;

            if (family.IsStyleAvailible(FontStyle.Regular))
            {
                style = FontStyle.Regular;
            }
            else if (family.IsStyleAvailible(FontStyle.Bold))
            {
                style = FontStyle.Bold;
            }
            else if (family.IsStyleAvailible(FontStyle.Italic))
            {
                style = FontStyle.Italic;
            }
            else if (family.IsStyleAvailible(FontStyle.BoldItalic))
            {
                style = FontStyle.BoldItalic;
            }
            else
            {
                return null;
            }

            var font = new Font(family, (float)size, style);
            var textsize = TextMeasurer.Measure(text, new RendererOptions(font));

            // text transformation:
            var matrix = (angle == 0.0) ? Matrix3x2.Identity : Matrix3x2.CreateRotation((float)(angle * -2.0 * Math.PI / 360.0f));
            matrix.Translation = new Vector2(x, y);

            var path = new PathBuilder(matrix).AddLine(0, 0, textsize.Width, 0).Build();

            // draw the text:
            // TODO: col < 0 => turn off antialiasing
            img.Image.Mutate(o => o.DrawText(text, font, FromRGBA(Math.Abs(color)), path));

            // calculate drawen text boundaries:
            var pts = new Vector2[]
            {
                new Vector2(0, textsize.Height), // lower left
                new Vector2(textsize.Width, textsize.Height), // lower right
                new Vector2(textsize.Width, 0), // upper right
                new Vector2(0, 0), // upper left
            };

            for (int i = 0; i < pts.Length; i++)
            {
                pts[i] = Vector2.Transform(pts[i], matrix);
            }

            return new PhpArray(8)
            {
                pts[0].X,
                pts[0].Y,

                pts[1].X,
                pts[1].Y,

                pts[2].X,
                pts[2].Y,

                pts[3].X,
                pts[3].Y,
            };
        }

        #endregion

        /// <summary>
        /// Draws a line between the two given points.
        /// </summary>
        public static bool imageline(PhpResource im, int x1, int y1, int x2, int y2, int color)
        {
            var img = PhpGdImageResource.ValidImage(im);
            if (img != null)
            {
                img.Image.Mutate(o => o.DrawLines(GetAlphaColor(img, color), 1.0f, new PointF[] { new PointF(x1, y1), new PointF(x2, y2) }));

                return true;
            }
            else
            {
                return false;
            }
        }

        #region imagecopy, imagecopymerge

        /// <summary>
        /// Copy a part of <paramref name="src_im"/> onto <paramref name="dst_im"/> starting at the x,y coordinates src_x, src_y with a width of src_w and a height of src_h.
        /// The portion defined will be copied onto the x,y coordinates, dst_x and dst_y.
        /// </summary>
        public static bool imagecopy(PhpResource dst_im, PhpResource src_im, int dst_x, int dst_y, int src_x, int src_y, int src_w, int src_h)
        {
            return imagecopy(dst_im, src_im, dst_x, dst_y, src_x, src_y, src_w, src_h, 1.0f);
        }

        /// <summary>
        /// Merge one part of an image with another.
        /// </summary> 
        public static bool imagecopymerge(PhpResource dst_im, PhpResource src_im, int dst_x, int dst_y, int src_x, int src_y, int src_w, int src_h, int pct)
        {
            return imagecopy(dst_im, src_im, dst_x, dst_y, src_x, src_y, src_w, src_h, pct * 0.01f);
        }

        static bool imagecopy(PhpResource dst_im, PhpResource src_im, int dst_x, int dst_y, int src_x, int src_y, int src_w, int src_h, float opacity = 1.0f)
        {
            var dst = PhpGdImageResource.ValidImage(dst_im);
            var src = PhpGdImageResource.ValidImage(src_im);

            if (src == null || dst == null)
            {
                return false;
            }

            if (src_w <= 0 || src_h <= 0 || opacity <= 0)
            {
                // nothing to do
                return true;
            }

            try
            {
                using (var cropped = src.Image.Clone(o => o
                        .Crop(new Rectangle(src_x, src_y, src_w, src_h))
                        .Resize(new Size(src_w, src_h))))
                {
                    dst.Image.Mutate(o => o.DrawImage(cropped, opacity: opacity, location: new Point(dst_x, dst_y)));
                }
            }
            catch (Exception ex)
            {
                PhpException.Throw(PhpError.Warning, ex.Message);
                return false;
            }

            return true;
        }

        #endregion

        /// <summary>
        /// Output WBMP image to browser or file
        /// </summary> 
        public static bool image2wbmp(Context ctx, PhpResource im, PhpValue to = default(PhpValue), int threshold = 0)
        {
            throw new NotImplementedException();
            //return imagesave(ctx, im, filename, (img, stream) => img.SaveAsWirelessBmp(stream));
        }

        /// <summary>
        /// Output JPEG image to browser or a file.
        /// </summary> 
        public static bool imagejpeg(Context ctx, PhpResource im, PhpValue to = default(PhpValue), int quality = 75)
        {
            var jpegoptions = new JpegEncoder() { Quality = Math.Min(Math.Max(quality, 0), 100) };
            return imagesave(ctx, im, to, (img, stream) => img.SaveAsJpeg(stream, jpegoptions));
        }

        /// <summary>
        /// Output GD image to browser or file
        /// </summary> 
        public static bool imagegd(PhpResource im)
        {
            throw new NotImplementedException();
        }

        /// <summary>
        /// Output GD2 image to browser or file
        /// </summary> 
        public static bool imagegd2(Context ctx, PhpResource im, PhpValue to = default(PhpValue), int chunk_size = 128, int type = IMG_GD2_RAW)
        {
            throw new NotImplementedException();
        }

        /// <summary>
        /// Output GIF image to browser or file
        /// </summary> 
        public static bool imagegif(Context ctx, PhpResource im, PhpValue to = default(PhpValue))
        {
            return imagesave(ctx, im, to, (img, stream) =>
            {
                img.Mutate(o => o.BackgroundColor(Rgba32.Transparent));
                img.SaveAsGif(stream);
            });
        }

        /// <summary>
        /// Output PNG image to browser or file or a stream.
        /// </summary> 
        public static bool imagepng(Context ctx, PhpResource im, PhpValue to = default(PhpValue), int quality = 6, int filters = 0)
        {
            quality = Math.Min(Math.Max(quality, 0), 9);    // compression level 0 - 9

            return imagesave(ctx, im, to, (img, stream) =>
            {
                img.SaveAsPng(stream, new PngEncoder() { CompressionLevel = quality });
            });
        }

        /// <summary>
        /// Internal image save.
        /// </summary>
        /// <param name="ctx">Runtime context.</param>
        /// <param name="im">Image resource.</param>
        /// <param name="to">Optional. Filename or stream. If not specified the functiona saves the image to output stream.</param>
        /// <param name="saveaction">Callback that actually save the image to given stream. Called when all checks pass.</param>
        /// <returns>True if save succeeded.</returns>
        static bool imagesave(Context ctx, PhpResource im, PhpValue to/* = null*/, Action<Image<Rgba32>, Stream> saveaction)
        {
            Debug.Assert(saveaction != null);

            // check the gd2 resource
            var img = PhpGdImageResource.ValidImage(im);
            if (img == null)
            {
                return false;
            }

            try
            {
                // not specified stream or filename -> save to the output stream
                if (Operators.IsEmpty(to)) // ~ is default or empty
                {
                    saveaction(img.Image, ctx.OutputStream);
                    return true;
                }

                // filename specified?
                var filename = to.ToStringOrNull();
                if (filename != null)
                {
                    using (var stream = File.OpenWrite(System.IO.Path.Combine(ctx.WorkingDirectory, filename)))
                    {
                        saveaction(img.Image, stream);
                    }

                    return true;
                }

                // to a PHP stream ?
                // validate the stream resource, outputs warning in case of invalid resource
                var phpstream = PhpStream.GetValid(to.AsObject() as PhpResource, FileAccess.Write);
                if (phpstream == null)
                {
                    return false;
                }

                // save image to byte[] and pass it to php stream

                var ms = new MemoryStream();

                saveaction(img.Image, ms);

                phpstream.WriteBytes(ms.ToArray());
                phpstream.Flush();

                // stream is closed after the operation
                phpstream.Dispose();
            }
            catch
            {
                return false;
            }

            return true;
        }

        #region imageconvolution

        /// <summary>
        /// Apply a 3x3 convolution matrix, using coefficient div and offset
        /// </summary>
        public static PhpResource imageconvolution(PhpResource src_im, PhpArray matrix3x3, double div, double offset)
        {
            PhpException.FunctionNotSupported("imageconvolution");
            return null;
        }

        #endregion

        #region imagecolortransparent

        /// <summary>
        /// Define a color as transparent
        /// </summary>
        public static long imagecolortransparent(PhpResource im)
        {
            PhpGdImageResource img = PhpGdImageResource.ValidImage(im);
            if (img == null)
                return -1;

            if (img.IsTransparentColSet == false)
            {
                return -1;
            }

            return img.transparentColor.Rgba;
        }

        /// <summary>
        /// Define a color as transparent
        /// </summary>
        public static long imagecolortransparent(PhpResource im, long col)
        {
            PhpGdImageResource img = PhpGdImageResource.ValidImage(im);
            if (img == null)
                return -1;

            img.transparentColor = FromRGBA(col);
            img.IsTransparentColSet = true;

            return col;
        }

        #endregion

        #region imagecolorsforindex

        /// <summary>
        /// Get the colors for an index
        /// </summary>
        public static PhpArray imagecolorsforindex(PhpResource im, long col)
        {
            PhpException.FunctionNotSupported("imagecolorsforindex");
            return null;
        }

        #endregion

        #region imagecolorset

        /// <summary>
        /// Set the color for the specified palette index
        /// </summary>
        public static void imagecolorset(PhpResource im, long col, int red, int green, int blue)
        {
            PhpException.FunctionNotSupported("imagecolorset");
        }

        #endregion

        #region imagefilledellipse

        /// <summary>
        /// Draw an ellipse
        /// </summary>
        public static bool imagefilledellipse(PhpResource im, int cx, int cy, int w, int h, long col)
        {
            PhpGdImageResource img = PhpGdImageResource.ValidImage(im);
            if (img == null)
                return false;

            if (img.tiled != null)
            {
                img.Image.Mutate(o => o.Fill(img.tiled, new EllipsePolygon(cx - (w / 2), cy - (h / 2), w, h)));
            }
            else
            {
                var brush = new SolidBrush<Rgba32>(GetAlphaColor(img, col));
                img.Image.Mutate(o => o.Fill(brush, new EllipsePolygon(cx - (w / 2), cy - (h / 2), w, h)));
            }

            return true;
        }

        #endregion

        /// <summary>
        /// Give the bounding box of a markerName using fonts via freetype2
        /// </summary>
        public static PhpArray imageftbbox(double size, double angle, string font_file, string text/*, PhpArray extrainfo*/)
        {
            PhpException.FunctionNotSupported(nameof(imageftbbox));
            return null;
        }

        #region imagecolorexact

        /// <summary>
        /// Get the index of the specified color
        /// </summary>
        public static int imagecolorexact(PhpResource im, int red, int green, int blue)
        {
            PhpException.FunctionNotSupported("imagecolorexact");
            return -1;
        }

        #endregion

        #region imagecolorexactalpha

        /// <summary>
        /// Find exact match for colour with transparency
        /// </summary>
        public static int imagecolorexactalpha(PhpResource im, int red, int green, int blue, int alpha)
        {
            PhpException.FunctionNotSupported("imagecolorexactalpha");
            return -1;
        }

        #endregion

        #region imagecolormatch

        /// <summary>
        /// Makes the colors of the palette version of an image more closely match the true color version
        /// </summary>
        public static bool imagecolormatch(PhpResource im1, PhpResource im2)
        {
            PhpException.FunctionNotSupported("imagecolormatch");
            return false;
        }

        #endregion

        #region imagecolorresolve

        /// <summary>
        /// Get the index of the specified color or its closest possible alternative
        /// </summary>
        public static int imagecolorresolve(PhpResource im, int red, int green, int blue)
        {
            PhpException.FunctionNotSupported("imagecolorresolve");
            return -1;
        }

        #endregion

        #region imagecolorresolvealpha

        /// <summary>
        /// Resolve/Allocate a colour with an alpha level.  Works for true colour and palette based images
        /// </summary>
        public static int imagecolorresolvealpha(PhpResource im, int red, int green, int blue, int alpha)
        {
            PhpException.FunctionNotSupported("imagecolorresolvealpha");
            return -1;
        }

        #endregion

        #region imagestring

        /// <summary>
        /// A function to write simple text to a gd2 image. 
        /// 
        /// NOTICE: Only system font are supported (indexes 1-5).
        ///         Loading custom fonts with loadfont is currently not supported.
        /// </summary>
        /// <param name="im"></param>
        /// <param name="fontInd">Font index - Only system fonts are supported currently, numbered 1-5. Anything higher than 5 will work as 5.</param>
        /// <param name="x"></param>
        /// <param name="y"></param>
        /// <param name="text"></param>
        /// <param name="col">Packed color number</param>
        /// <returns></returns>
        public static bool imagestring(PhpResource im, int fontInd, int x, int y, string text, long col)
        {
            PhpGdImageResource img = PhpGdImageResource.ValidImage(im);
            if (img == null)
                return false;

            if (x < 0 || y < 0) return true;
            if (x > img.Image.Width || y > img.Image.Height) return true;


            // Get the first available of specified sans serif system fonts
            FontFamily fontFamily = null;
            var result = SystemFonts.TryFind("Consolas", out fontFamily) || SystemFonts.TryFind("Lucida Console", out fontFamily) || SystemFonts.TryFind("Arial", out fontFamily) || SystemFonts.TryFind("Verdana", out fontFamily) || SystemFonts.TryFind("Tahoma", out fontFamily);

            // Counl'd find the system font.
            if (!result)
                return false;

<<<<<<< HEAD
            // Use Bold if required and available
            var fontStyle = FontStyle.Regular;
            if (fontInd == 3 || fontInd >= 5)
            {
                if(fontFamily.IsStyleAvailible(FontStyle.Bold))
                {
                    fontStyle = FontStyle.Bold;
                }
            }

            var color = FromRGBA(col);
=======
        #region imagecolorstotal
>>>>>>> b1ac4343

            // Make the font size equivalent to the original PHP version
            int fontSize = 8;
            if (fontInd > 1) fontSize += 4;
            if (fontInd > 3) fontSize += 4;

            var font = fontFamily.CreateFont(fontSize, fontStyle);

            img.Image.Mutate<Rgba32>(context => context.DrawText<Rgba32>(text, font, color, new PointF(x, y)));

            return true;
        }
        #endregion

        #region imagefill

        /// <summary>
        /// Flood fill
        /// </summary>
        public static bool imagefill(PhpResource im, int x, int y, long col)
        {
            PhpGdImageResource img = PhpGdImageResource.ValidImage(im);
            if (img == null)
                return false;

            if (x < 0 || y < 0) return true;
            if (x > img.Image.Width || y > img.Image.Height) return true;

            FloodFill(img.Image, x, y, FromRGBA(col), false, Rgba32.Red);

            return true;
        }

        #region imagefilledarc

        /// <summary>
        /// Draw a filled partial ellipse
        /// </summary>
        public static bool imagefilledarc(PhpResource im, int cx, int cy, int w, int h, int s, int e, int col, int style)
        {
            PhpGdImageResource img = PhpGdImageResource.ValidImage(im);
            if (img == null)
                return false;

            var image = img.Image;

            if (cx < 0 || cy < 0) return true;
            if (cx > image.Width || cy > image.Height) return true;

            int range = 0;
            AdjustAnglesAndSize(ref w, ref h, ref s, ref e, ref range);

            // Path Builder object to be used in all the branches
            PathBuilder pathBuilder = new PathBuilder();
            var color = FromRGBA(col);
            var pen = new Pen<Rgba32>(color, 1);

            // edge points, used for both pie and chord
            PointF startingPoint = new PointF(cx + (int)(Math.Cos(s * Math.PI / 180) * (w / 2.0)), cy + (int)(Math.Sin(s * Math.PI / 180) * (h / 2.0)));
            PointF endingPoint = new PointF(cx + (int)(Math.Cos(e * Math.PI / 180) * (w / 2.0)), cy + (int)(Math.Sin(e * Math.PI / 180) * (h / 2.0)));

            image.Mutate<Rgba32>(context =>
            {
                // All PIE variants - IMG_ARC_PIE = 0
                if (style % 2 == 0)
                {
                    // Negative range menas that starting point is grreater than the ending one. Then we will create a correct arc by using the rest to 360 from range from the starting point
                    while (range < 0)
                        range += 360;

                    // Calculate the arc points, one point per degree
                    var lastPoint = startingPoint;
                    for (int angle = s + 1; angle < s + range; angle++)
                    {
                        var nextPoint = new PointF(cx + (int)(Math.Cos(angle * Math.PI / 180) * (w / 2.0)), cy + (int)(Math.Sin(angle * Math.PI / 180) * (h / 2.0)));

                        pathBuilder.AddLine(lastPoint, nextPoint);
                        lastPoint = nextPoint;
                    }
                    pathBuilder.AddLine(lastPoint, endingPoint);

                    // Draw the prepared lines or fill the pie
                    if (style == ((int)FilledArcStyles.PIE | (int)FilledArcStyles.NOFILL))
                    {
                        context.Draw<Rgba32>(pen, pathBuilder.Build());
                    }
                    else
                    {
                        //Add the lines to the center
                        pathBuilder.AddLine(endingPoint, new PointF(cx, cy));
                        pathBuilder.AddLine(new PointF(cx, cy), startingPoint);

                        if (style == ((int)FilledArcStyles.PIE | (int)FilledArcStyles.NOFILL | (int)FilledArcStyles.EDGED))
                        {
                            context.Draw<Rgba32>(pen, pathBuilder.Build());
                        }
                        else
                        {
                            //Last not-excluded option for PIE, a simple filled PIE
                            context.Fill<Rgba32>(color, pathBuilder.Build());
                        }
                    }
                }
                //The other exclusive branch - IMG_ARC_CHORD
                else
                {
                    pathBuilder.AddLine(startingPoint, endingPoint);

                    if (style == ((int)FilledArcStyles.CHORD | (int)FilledArcStyles.NOFILL))
                    {
                        context.Draw<Rgba32>(pen, pathBuilder.Build());
                    }
                    else
                    {
                        //Add the lines to the center
                        pathBuilder.AddLine(endingPoint, new PointF(cx, cy));
                        pathBuilder.AddLine(new PointF(cx, cy), startingPoint);

                        if (style == ((int)FilledArcStyles.CHORD | (int)FilledArcStyles.NOFILL | (int)FilledArcStyles.EDGED))
                        {
                            context.Draw<Rgba32>(pen, pathBuilder.Build());
                        }
                        else
                        {
                            // Last remaining option is to fill the chord arc
                            context.Fill<Rgba32>(color, pathBuilder.Build());
                        }
                    }
                }
            });
            return true;
        }

        #endregion

        /// <summary>
        /// Perform a flood fill of an image. Either until a border with specified color is reached, or the region with original color.
        /// </summary>
        /// <param name="image">image to fill</param>
        /// <param name="x"></param>
        /// <param name="y"></param>
        /// <param name="color">Color to be filled with</param>
        /// <param name="toBorder">False - color the connected region of same color, True - color until border is reached</param>
        /// <param name="border">Color of the region border, used if toBorder = True</param>
        private static void FloodFill(Image<Rgba32>/*!*/image, int x, int y, Rgba32 color, bool toBorder, Rgba32 border)
        {
            Debug.Assert(image != null);

            var pointQueue = new Queue<Point>();
            pointQueue.Enqueue(new Point(x, y));
            var floodFrom = image[x, y];

            // The same color cannot be filled with itself
            if (floodFrom == color)
                return;

            while (pointQueue.Count > 0)
            {
                var currentPoint = pointQueue.Dequeue();
                var currentY = currentPoint.Y;
                var currentX = currentPoint.X;

                int leftEdge, rightEdge;
                leftEdge = rightEdge = currentX;

                // Filling until reaching a border of specified color
                if (toBorder)
                {
                    // Get the row segment to be colored
                    while (rightEdge + 1 < image.Width && image[rightEdge + 1, currentY] != border && image[rightEdge + 1, currentY] != color)
                        rightEdge++;
                    while (leftEdge > 0 && image[leftEdge - 1, currentY] != border && image[leftEdge - 1, currentY] != color)
                        leftEdge--;

                    // Actually color the row
                    for (int workingX = leftEdge; workingX <= rightEdge; workingX++)
                    {
                        image[workingX, currentY] = color;

                        //Add the pixels above and below to the queue
                        if (currentY > 0 && image[workingX, currentY - 1] != border && image[workingX, currentY - 1] != color)
                            pointQueue.Enqueue(new Point(workingX, currentY - 1));
                        if (currentY + 1 < image.Height && image[workingX, currentY + 1] != border && image[workingX, currentY + 1] != color)
                            pointQueue.Enqueue(new Point(workingX, currentY + 1));
                    }
                }
                else
                // Filling whole region of same color
                {
                    // Get the row segment to be colored
                    while (rightEdge + 1 < image.Width && image[rightEdge + 1, currentY] == floodFrom)
                        rightEdge++;
                    while (leftEdge > 0 && image[leftEdge - 1, currentY] == floodFrom)
                        leftEdge--;

                    // Actually color the row
                    for (int workingX = leftEdge; workingX <= rightEdge; workingX++)
                    {
                        image[workingX, currentY] = color;

                        //Add the pixels above and below to the queue
                        if (currentY > 0 && image[workingX, currentY - 1] == floodFrom)
                            pointQueue.Enqueue(new Point(workingX, currentY - 1));
                        if (currentY + 1 < image.Height && image[workingX, currentY + 1] == floodFrom)
                            pointQueue.Enqueue(new Point(workingX, currentY + 1));
                    }
                }
            }
        }

        #endregion

        /// <summary>
        /// Adjust angles and size for same behavior as in PHP
        /// </summary>
        /// <param name="w"></param>
        /// <param name="h"></param>
        /// <param name="s"></param>
        /// <param name="e"></param>
        /// <param name="range"></param>
        private static void AdjustAnglesAndSize(ref int w, ref int h, ref int s, ref int e, ref int range)
        {
            if (w < 0) w = 0;
            if (h < 0) h = 0;

            if (w > 1 && w <= 4) w -= 1;
            if (h > 1 && h <= 4) h -= 1;
            if (w > 4) w -= 2;
            if (h > 4) h -= 2;

            range = e - s;
            if (range < 360) range = range + (range / 360) * 360;
            if (range > 360) range = range - (range / 360) * 360;

            if (s < 360) s = s + (s / 360) * 360;
            if (e < 360) e = e + (e / 360) * 360;

            if (s < 0) s = 360 + s;
            if (e < 0) e = 360 + e;

            if (e > 360) e = e - (e / 360) * 360;
            if (s > 360) s = s - (s / 360) * 360;
        }

        #region TODO (Convert from System.Drawing to ImageSharp)

        #region imagecolorstotal

        // NOTE: See https://github.com/SixLabors/ImageSharp/issues/488
        /// <summary>
        /// Find out the number of colors in an image's palette
        /// </summary>
        public static int imagecolorstotal(PhpResource im)
        {
            throw new NotImplementedException();

            //PhpGdImageResource img = PhpGdImageResource.ValidImage(im);
            //if (img == null)
            //    return 0;

            //var format = img.Image.PixelFormat;

            //if ((format & PixelFormat.Format1bppIndexed) != 0)
            //    return 2;
            //if ((format & PixelFormat.Format4bppIndexed) != 0)
            //    return 16;
            //if ((format & PixelFormat.Format8bppIndexed) != 0)
            //    return 256;

            //if ((format & PixelFormat.Indexed) != 0)
            //{
            //    // count the palette
            //    try
            //    {
            //        return img.Image.Palette.Entries.Length;
            //    }
            //    catch
            //    {
            //        // ignored, some error during SafeNativeMethods.Gdip.GdipGetImagePalette
            //    }
            //}

            //// non indexed image
            //return 0;
        }

        #endregion

        #region imagetruecolortopalette

        /// <summary>
        /// Convert a true colour image to a palette based image with a number of colours, optionally using dithering.
        /// </summary>
        public static bool imagetruecolortopalette(PhpResource im, bool ditherFlag, int colorsWanted)
        {
            throw new NotImplementedException();

            //if (colorsWanted <= 0)
            //    return false;

            //PhpGdImageResource img = PhpGdImageResource.ValidImage(im);
            //if (img == null)
            //    return false;

            //if (img.IsIndexed)
            //    return true;     // already indexed

            //// determine new pixel format:
            //PixelFormat newformat;
            //if (colorsWanted <= 2)
            //    newformat = PixelFormat.Format1bppIndexed;
            //else if (colorsWanted <= 16)
            //    newformat = PixelFormat.Format4bppIndexed;
            //else if (colorsWanted <= 256)
            //    newformat = PixelFormat.Format8bppIndexed;
            //else
            //    newformat = PixelFormat.Indexed;

            //// clone the image as indexed:
            //var image = img.Image;
            //var newimage = image.Clone(new Rectangle(0, 0, image.Width, image.Height), newformat);

            //if (newimage == null)
            //    return false;

            //img.Image = newimage;
            //return true;
        }

        #endregion

        #region imagefilledpolygon, imagepolygon 

        /// <summary>
        /// Draws a polygon.
        /// </summary>
        public static bool imagepolygon(PhpResource im, PhpArray point, int num_points, long col)
            => Polygon(im, point, num_points, col, filled: false);

        /// <summary>
        /// Draw a filled polygon
        /// </summary>
        public static bool imagefilledpolygon(PhpResource im, PhpArray point, int num_points, long col)
            => Polygon(im, point, num_points, col, filled: true);

        static bool Polygon(PhpResource im, PhpArray point, int num_points, long col, bool filled)
        {
            var img = PhpGdImageResource.ValidImage(im);
            if (img == null || point == null)
            {
                return false;
            }

            if (point == null)
            {
                PhpException.Throw(PhpError.Warning, Pchp.Library.Resources.Resources.unexpected_arg_given, nameof(point), PhpArray.PhpTypeName, PhpVariable.TypeNameNull);
                return false;
            }

            if (point.Count < num_points * 2)
            {
                return false;
            }

            if (num_points <= 0)
            {
                PhpException.Throw(PhpError.Warning, Resources.must_be_positive_number_of_points);
                return false;
            }

            var enumerator = point.GetFastEnumerator();
            var points = new PointF[num_points];
            for (int i = 0; i < points.Length; i++)
            {
                enumerator.MoveNext();
                var x = (float)enumerator.CurrentValue.ToDouble();
                enumerator.MoveNext();
                var y = (float)enumerator.CurrentValue.ToDouble();

                points[i] = new PointF(x, y);
            }

            if (filled)
            {
                IBrush<Rgba32> brush;

                switch (col)
                {
                    case (long)ColorValues.TILED:
                        brush = img.tiled;
                        break;
                    case (long)ColorValues.STYLED:
                        brush = img.styled;
                        break;
                    case (long)ColorValues.BRUSHED:
                        brush = img.brushed;
                        break;
                    default:
                        brush = new SolidBrush<Rgba32>(FromRGBA(col));
                        break;
                }

                img.Image.Mutate(o => o.FillPolygon(brush, points));
            }
            else
            {
                img.Image.Mutate(o => o.DrawPolygon(new Pen<Rgba32>(FromRGBA(col), 1.0f), points));
            }

            return true;
        }

        #endregion
    }
}<|MERGE_RESOLUTION|>--- conflicted
+++ resolved
@@ -1433,7 +1433,6 @@
             if (!result)
                 return false;
 
-<<<<<<< HEAD
             // Use Bold if required and available
             var fontStyle = FontStyle.Regular;
             if (fontInd == 3 || fontInd >= 5)
@@ -1445,9 +1444,6 @@
             }
 
             var color = FromRGBA(col);
-=======
-        #region imagecolorstotal
->>>>>>> b1ac4343
 
             // Make the font size equivalent to the original PHP version
             int fontSize = 8;
@@ -1862,4 +1858,6 @@
 
         #endregion
     }
+
+    #endregion
 }