--- conflicted
+++ resolved
@@ -14,16 +14,10 @@
 
   <ItemGroup>
     <PackageReference Include="Devsense.Php.Parser" Version="1.4.51" />
-<<<<<<< HEAD
     <PackageReference Include="Peachpie.Microsoft.CodeAnalysis" Version="0.9.1" />
     <PackageReference Include="System.Collections.Immutable" Version="1.5.0" />
     <PackageReference Include="System.Reflection.Metadata" Version="1.6.0" />
-=======
-    <PackageReference Include="Peachpie.Microsoft.CodeAnalysis" Version="0.6.0" />
-    <PackageReference Include="System.Collections.Immutable" Version="1.4.0" />
-    <PackageReference Include="System.Reflection.Metadata" Version="1.5.0" />
     <PackageReference Include="Peachpie.Compiler.Diagnostics" Version="1.0.1" Condition=" '$(Configuration)' == 'Release' " />
->>>>>>> e99640ec
     
     <!-- Prevent package downgrades -->
     <PackageReference Include="System.Collections" Version="4.3.0" />  
