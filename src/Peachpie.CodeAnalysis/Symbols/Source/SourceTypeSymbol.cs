--- conflicted
+++ resolved
@@ -231,25 +231,8 @@
                                 }
                                 else if (a is TraitsUse.TraitAdaptationAlias alias)
                                 {
-<<<<<<< HEAD
-                                    // Get the qualified name of the trait, respecting the current namespace
-                                    QualifiedName qname;
-                                    if (a.TraitMemberName.Item1.HasValue)
-                                    {
-                                        qname = a.TraitMemberName.Item1.QualifiedName;
-                                        if (ContainingType.FullName.Namespaces.Length > 0 && !qname.IsFullyQualifiedName)
-                                        {
-                                            qname = new QualifiedName(qname.Name, ContainingType.FullName.Namespaces.Append(qname.Namespaces), true);
-                                        }
-                                    }
-                                    else
-                                    {
-                                        qname = phpt.FullName;
-                                    }
-=======
                                     // add an alias to the map:
                                     var qname = a.TraitMemberName.Item1 != null ? a.TraitMemberName.Item1.QualifiedName.Value : phpt.FullName;
->>>>>>> c0fc0652
 
                                     // add an alias to the map:
                                     if (sourcemembers.TryGetValue(new MemberQualifiedName(qname, membername), out MethodSymbol s))
