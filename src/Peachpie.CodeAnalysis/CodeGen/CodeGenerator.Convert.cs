--- conflicted
+++ resolved
@@ -63,33 +63,7 @@
             }
             else
             {
-<<<<<<< HEAD
                 EmitConvertToBool(Emit(expr), expr.TypeRefMask);
-=======
-                // avoiding of load of full value
-                if (place != null && place.HasAddress)
-                {
-                    if (place.Type == CoreTypes.PhpNumber)
-                    {
-                        // < place >.ToBoolean()
-                        place.EmitLoadAddress(_il);
-                        EmitCall(ILOpCode.Call, CoreMethods.PhpNumber.ToBoolean);
-                        if (negation) this.EmitLogicNegation();
-                        return;
-                    }
-                    else if (place.Type == CoreTypes.PhpValue)
-                    {
-                        // < place >.ToBoolean()
-                        place.EmitLoadAddress(_il);
-                        EmitCall(ILOpCode.Call, CoreMethods.PhpValue.ToBoolean);
-                        if (negation) this.EmitLogicNegation();
-                        return;
-                    }
-                }
-
-                //
-                EmitConvertToBool(Emit(expr), expr.TypeRefMask, negation);
->>>>>>> 646a20cb
             }
         }
 
@@ -586,98 +560,10 @@
                 }
 
                 // avoiding of load of full value
-                if (place != null && place.HasAddress && place.TypeOpt != null && place.TypeOpt.IsValueType)
-                {
-<<<<<<< HEAD
-                    var conv = DeclaringCompilation.ClassifyCommonConversion(place.TypeOpt, to);
+                if (place != null && place.HasAddress && place.Type != null && place.Type.IsValueType)
+                {
+                    var conv = DeclaringCompilation.ClassifyCommonConversion(place.Type, to);
                     if (conv.Exists && conv.IsUserDefined && !conv.MethodSymbol.IsStatic)
-=======
-                    if (place.Type == CoreTypes.PhpNumber)
-                    {
-                        if (to.SpecialType == SpecialType.System_Int64)
-                        {
-                            // <place>.ToLong()
-                            place.EmitLoadAddress(_il);
-                            EmitCall(ILOpCode.Call, CoreMethods.PhpNumber.ToLong);
-                            return;
-                        }
-                        if (to.SpecialType == SpecialType.System_Double)
-                        {
-                            // <place>.ToDouble()
-                            place.EmitLoadAddress(_il);
-                            EmitCall(ILOpCode.Call, CoreMethods.PhpNumber.ToDouble);
-                            return;
-                        }
-                        if (to.SpecialType == SpecialType.System_Boolean)
-                        {
-                            // <place>.ToBoolean()
-                            place.EmitLoadAddress(_il);
-                            EmitCall(ILOpCode.Call, CoreMethods.PhpNumber.ToBoolean);
-                            return;
-                        }
-                        if (to.SpecialType == SpecialType.System_String)
-                        {
-                            // <place>.ToString(<ctx>)
-                            place.EmitLoadAddress(_il);
-                            EmitLoadContext();
-                            EmitCall(ILOpCode.Call, CoreMethods.PhpNumber.ToString_Context);
-                            return;
-                        }
-                        if (to == CoreTypes.PhpValue)
-                        {
-                            // TODO
-                        }
-
-                        // TODO: Object, Array
-                    }
-                    else if (place.Type == CoreTypes.PhpValue)
-                    {
-                        if (to.SpecialType == SpecialType.System_Int64)
-                        {
-                            // <place>.ToLong()
-                            place.EmitLoadAddress(_il);
-                            EmitCall(ILOpCode.Call, CoreMethods.PhpValue.ToLong);
-                            return;
-                        }
-                        if (to.SpecialType == SpecialType.System_Double)
-                        {
-                            // <place>.ToDouble()
-                            place.EmitLoadAddress(_il);
-                            EmitCall(ILOpCode.Call, CoreMethods.PhpValue.ToDouble);
-                            return;
-                        }
-                        if (to.SpecialType == SpecialType.System_Boolean)
-                        {
-                            // <place>.ToBoolean()
-                            place.EmitLoadAddress(_il);
-                            EmitCall(ILOpCode.Call, CoreMethods.PhpValue.ToBoolean);
-                            return;
-                        }
-                        if (to.SpecialType == SpecialType.System_String)
-                        {
-                            // <place>.ToString(<ctx>)
-                            place.EmitLoadAddress(_il);
-                            EmitLoadContext();
-                            EmitCall(ILOpCode.Call, CoreMethods.PhpValue.AsString_Context);
-                            return;
-                        }
-                        if (to.SpecialType == SpecialType.System_Object)
-                        {
-                            // <place>.ToClass()
-                            place.EmitLoadAddress(_il);
-                            EmitCall(ILOpCode.Call, CoreMethods.PhpValue.ToClass);
-                            return;
-                        }
-                        //if (to == CoreTypes.PhpArray)
-                        //{
-                        //    // <place>.AsArray()
-                        //    place.EmitLoadAddress(_il);
-                        //    EmitCall(ILOpCode.Call, CoreMethods.PhpValue.ToArray);
-                        //    return;
-                        //}
-                    }
-                    else if (place.Type == CoreTypes.Long)
->>>>>>> 646a20cb
                     {
                         // (ADDR expr).Method()
                         this.EmitImplicitConversion(EmitCall(ILOpCode.Call, (MethodSymbol)conv.MethodSymbol, expr, ImmutableArray<BoundArgument>.Empty), to, @checked: true);
