--- conflicted
+++ resolved
@@ -2232,11 +2232,7 @@
     {
         internal override IVariableReference BindPlace(CodeGenerator cg) => this.Variable; // .BindPlace(cg.Builder, this.Access, this.BeforeTypeRef);
 
-<<<<<<< HEAD
-        internal override IPlace Place() => this.Variable.Place();
-=======
-        internal override IPlace Place(ILBuilder il) => this.Variable.Place;
->>>>>>> 646a20cb
+        internal override IPlace Place() => this.Variable.Place;
     }
 
     partial class BoundListEx : IVariableReference
@@ -2355,36 +2351,9 @@
     {
         internal IVariableReference BoundReference { get; set; }
 
-<<<<<<< HEAD
-        internal override IBoundReference BindPlace(CodeGenerator cg)
-        {
-            // TODO: constant bound reference
-            Debug.Assert(BoundReference != null, "BoundReference was not set!");
-            return BoundReference;
-        }
-
-        internal override IPlace Place()
-        {
-            var fldplace = BoundReference as BoundFieldPlace;
-            if (fldplace != null)
-            {
-                Debug.Assert(fldplace.Field != null);
-
-                if (fldplace.Field.IsStatic) return new FieldPlace(null, fldplace.Field);
-                if (fldplace.Instance is BoundReferenceExpression bref)
-                {
-                    var instanceplace = bref.Place();
-                    if (instanceplace != null && instanceplace.TypeOpt != null && instanceplace.TypeOpt.IsOfType(fldplace.Field.ContainingType))
-                    {
-                        return new FieldPlace(instanceplace, fldplace.Field);
-                    }
-                }
-            }
-=======
         internal override IVariableReference BindPlace(CodeGenerator cg) => BoundReference;
->>>>>>> 646a20cb
-
-        internal override IPlace Place(ILBuilder il) => BoundReference?.Place;
+
+        internal override IPlace Place() => BoundReference?.Place;
     }
 
     partial class BoundRoutineCall
@@ -3616,15 +3585,9 @@
     {
         internal override IVariableReference BindPlace(CodeGenerator cg) => this;
 
-        internal override IPlace Place(ILBuilder il) => ((IVariableReference)this).Place;
-
-<<<<<<< HEAD
-        internal override IPlace Place()
-        {
-            // TODO: simple array access in case Array is System.Array and Key is int|long
-=======
+        internal override IPlace Place() => ((IVariableReference)this).Place;
+
         #region IBoundReference
->>>>>>> 646a20cb
 
         Symbol IVariableReference.Symbol => null;
 
