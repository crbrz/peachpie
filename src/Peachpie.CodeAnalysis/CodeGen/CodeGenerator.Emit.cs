--- conflicted
+++ resolved
@@ -2265,13 +2265,8 @@
                 var refexpr = expr as BoundReferenceExpression;
                 if (refexpr != null)
                 {
-<<<<<<< HEAD
                     var place = refexpr.Place();
-                    if (place != null && place.HasAddress && place.TypeOpt == targetp.Type)
-=======
-                    var place = refexpr.Place(_il);
                     if (place != null && place.HasAddress && place.Type == targetp.Type)
->>>>>>> 646a20cb
                     {
                         // ref place directly
                         place.EmitLoadAddress(_il);
